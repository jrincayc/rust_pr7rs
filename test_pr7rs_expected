--- conflicted
+++ resolved
@@ -21,11 +21,7 @@
 > 5
 > Undefined
 > Undefined
-<<<<<<< HEAD
-> Error(token not found in env:foo)
-=======
 > Error(token not found in env: foo)
->>>>>>> d960ae95
 > 3628800
 > 3
 > Undefined
@@ -86,11 +82,7 @@
 > 9
 > 5
 > 42
-<<<<<<< HEAD
-> Error(token not found in env:>=)
-=======
 > Error(token not found in env: >=)
->>>>>>> d960ae95
 > ((6 1 3) (-5 -2))
 > (Hello World!)Undefined
 > 
